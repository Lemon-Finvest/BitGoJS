import * as crypto from 'crypto';
import BigNumber from 'bignumber.js';
import { BaseCoin as CoinConfig } from '@bitgo/statics';

<<<<<<< HEAD
import { BaseTransactionBuilder } from '../baseCoin';
import { SigningError, BuildTransactionError, InvalidTransactionError } from '../baseCoin/errors';
import { BaseKey } from '../baseCoin/iface';
import { TransactionReceipt } from './iface';
import { Address } from './address';
import { signTransaction, isBase58Address } from './utils';
=======
import { BaseCoin as CoinConfig } from '@bitgo/statics';
import * as _ from 'lodash';
import {
  SigningError,
  BuildTransactionError,
  InvalidTransactionError,
  ExtendTransactionError,
  ParseTransactionError,
} from '../baseCoin/errors';
import { BaseKey } from '../baseCoin/iface';
import { BaseTransactionBuilder } from '../baseCoin';
import { TransactionReceipt } from './iface';
import { Address } from './address';
import { signTransaction, isBase58Address, decodeTransaction } from './utils';
>>>>>>> 8ad54232
import { Transaction } from './transaction';
import { KeyPair } from './keyPair';

/**
 * Tron transaction builder.
 */
export class TransactionBuilder extends BaseTransactionBuilder {
  // transaction being built
  private _transaction: Transaction;
  /**
   * Public constructor.
   *
   * @param {CoinConfig} _coinConfig Configuration object
   */
  constructor(_coinConfig: Readonly<CoinConfig>) {
    super(_coinConfig);
  }

  /**
   * Parse transaction takes in raw JSON directly from the node.
   *
   * @param {TransactionReceipt} rawTransaction The Tron transaction in JSON format as returned by the Tron lib or a stringifyed version of such JSON.
   * @returns {Transaction} Tron transaction
   */
  protected fromImplementation(rawTransaction: TransactionReceipt | string): Transaction {
    // TODO: add checks to ensure the raw_data, raw_data_hex, and txID are from the same transaction
    if (typeof rawTransaction === 'string') {
      const transaction = JSON.parse(rawTransaction);
      return new Transaction(this._coinConfig, transaction);
    }
    return new Transaction(this._coinConfig, rawTransaction);
  }

  /** @inheritdoc */
  protected signImplementation(key: BaseKey): Transaction {
    if (!this.transaction.inputs) {
      throw new SigningError('Transaction has no sender');
    }

    if (!this.transaction.outputs) {
      throw new SigningError('Transaction has no receiver');
    }

    const oldTransaction = this.transaction.toJson();
    // Store the original signatures to compare them with the new ones in a later step. Signatures
    // can be undefined if this is the first time the transaction is being signed
    const oldSignatureCount = oldTransaction.signature ? oldTransaction.signature.length : 0;
    let signedTransaction: TransactionReceipt;
    try {
      const keyPair = new KeyPair({ prv: key.key });
      // Since the key pair was generated using a private key, it will always have a prv attribute,
      // hence it is safe to use non-null operator
      signedTransaction = signTransaction(keyPair.getKeys().prv!, this.transaction.toJson());
    } catch (e) {
      throw new SigningError('Failed to sign transaction via helper.');
    }

    // Ensure that we have more signatures than what we started with
    if (!signedTransaction.signature || oldSignatureCount >= signedTransaction.signature.length) {
      throw new SigningError('Transaction signing did not return an additional signature.');
    }

    return new Transaction(this._coinConfig, signedTransaction);
  }

  /** @inheritdoc */
  protected buildImplementation(): Promise<Transaction> {
    // This is a no-op since Tron transactions are built from
    if (!this.transaction.id) {
      throw new BuildTransactionError('A valid transaction must have an id');
    }
    return Promise.resolve(this.transaction);
  }

  /**
   * Extend the validity of this transaction by the given amount of time
   *
   * @param {number} extensionMs The number of milliseconds to extend the validTo time
   * @returns {undefined}
   */
  extendValidTo(extensionMs: number): void {
    this.transaction.extendExpiration(extensionMs);
  }

  /** @inheritdoc */
  validateValue(value: BigNumber): void {
    if (value.isLessThanOrEqualTo(0)) {
      throw new Error('Value cannot be below zero.');
    }

    // max long in Java - assumed upper limit for a TRX transaction
    if (value.isGreaterThan(new BigNumber('9223372036854775807'))) {
      throw new Error('Value cannot be greater than handled by the javatron node.');
    }
  }

  /** @inheritdoc */
  validateAddress(address: Address): void {
    // assumes a base 58 address for our addresses
    if (!isBase58Address(address.address)) {
      throw new Error(address + ' is not a valid base58 address.');
    }
  }

  /** @inheritdoc */
  validateKey(key: BaseKey): void {
    try {
      new KeyPair({ prv: key.key });
    } catch (err) {
      throw new Error('The provided key is not valid');
    }
  }

  /** @inheritdoc */
  /**
   * Validate the contents of a raw transaction. The validation
   * phase is to compare the raw-data-hex to the raw-data of the
   * transaction.
   *
   * The contents to be validated are
   * 1. The transaction id
   * 2. The expiration date
   * 3. The timestamp
   * 4. The contract
   * @param rawTransaction The raw transaction to be validated
   */
  validateRawTransaction(rawTransaction: TransactionReceipt | string): void {
    //TODO: Validation of signature
    if (!rawTransaction) {
      throw new InvalidTransactionError('Raw transaction is empty');
    }
    let currTransaction: TransactionReceipt;
    // rawTransaction can be either Stringified JSON OR
    // it can be a regular JSON object (not stringified).
    if (typeof rawTransaction === 'string') {
      try {
        currTransaction = JSON.parse(rawTransaction);
      } catch (e) {
        throw new ParseTransactionError('There was error in parsing the JSON string');
      }
    } else if (_.isObject(rawTransaction)) {
      currTransaction = rawTransaction;
    } else {
      throw new InvalidTransactionError('Transaction is not an object or stringified json');
    }
    const decodedRawDataHex = decodeTransaction(currTransaction.raw_data_hex);
    if (!currTransaction.txID) {
      throw new InvalidTransactionError('Transaction ID is empty');
    }
    //Validate the transaction ID from the raw data hex
    const hexBuffer = Buffer.from(currTransaction.raw_data_hex, 'hex');
    const currTxID = crypto
      .createHash('sha256')
      .update(hexBuffer)
      .digest('hex');
    if (currTransaction.txID != currTxID) {
      throw new InvalidTransactionError('Transaction has not have a valid id');
    }
    // Validate the expiration time from the raw-data-hex
    if (currTransaction.raw_data.expiration != decodedRawDataHex.expiration) {
      throw new InvalidTransactionError('Transaction has not have a valid expiration');
    }
    // Validate the timestamp from the raw-data-hex
    if (currTransaction.raw_data.timestamp != decodedRawDataHex.timestamp) {
      throw new InvalidTransactionError('Transaction has not have a valid timetamp');
    }
    // Transaction contract must exist
    if (!currTransaction.raw_data.contract) {
      throw new InvalidTransactionError('Transaction contracts are empty');
    }
  }

  /** @inheritdoc */
  // Specifically, checks hex underlying transaction hashes to correct transaction ID.
  validateTransaction(transaction: Transaction): void {
    const hexBuffer = Buffer.from(transaction.toJson().raw_data_hex, 'hex');
    const txId = crypto
      .createHash('sha256')
      .update(hexBuffer)
      .digest('hex');
    if (transaction.id != txId) {
      throw new InvalidTransactionError(transaction.id + ' is not a valid transaction id. Expecting: ' + txId);
    }
  }

  /** @inheritdoc */
  protected get transaction(): Transaction {
    return this._transaction;
  }

  /** @inheritdoc */
  protected set transaction(transaction: Transaction) {
    this._transaction = transaction;
  }
}<|MERGE_RESOLUTION|>--- conflicted
+++ resolved
@@ -1,22 +1,11 @@
 import * as crypto from 'crypto';
 import BigNumber from 'bignumber.js';
 import { BaseCoin as CoinConfig } from '@bitgo/statics';
-
-<<<<<<< HEAD
-import { BaseTransactionBuilder } from '../baseCoin';
-import { SigningError, BuildTransactionError, InvalidTransactionError } from '../baseCoin/errors';
-import { BaseKey } from '../baseCoin/iface';
-import { TransactionReceipt } from './iface';
-import { Address } from './address';
-import { signTransaction, isBase58Address } from './utils';
-=======
-import { BaseCoin as CoinConfig } from '@bitgo/statics';
-import * as _ from 'lodash';
+import isObject from 'lodash/isObject';
 import {
   SigningError,
   BuildTransactionError,
   InvalidTransactionError,
-  ExtendTransactionError,
   ParseTransactionError,
 } from '../baseCoin/errors';
 import { BaseKey } from '../baseCoin/iface';
@@ -24,7 +13,6 @@
 import { TransactionReceipt } from './iface';
 import { Address } from './address';
 import { signTransaction, isBase58Address, decodeTransaction } from './utils';
->>>>>>> 8ad54232
 import { Transaction } from './transaction';
 import { KeyPair } from './keyPair';
 
@@ -138,7 +126,6 @@
     }
   }
 
-  /** @inheritdoc */
   /**
    * Validate the contents of a raw transaction. The validation
    * phase is to compare the raw-data-hex to the raw-data of the
@@ -149,7 +136,8 @@
    * 2. The expiration date
    * 3. The timestamp
    * 4. The contract
-   * @param rawTransaction The raw transaction to be validated
+   *
+   * @param {TransactionReceipt | string} rawTransaction The raw transaction to be validated
    */
   validateRawTransaction(rawTransaction: TransactionReceipt | string): void {
     //TODO: Validation of signature
@@ -165,7 +153,7 @@
       } catch (e) {
         throw new ParseTransactionError('There was error in parsing the JSON string');
       }
-    } else if (_.isObject(rawTransaction)) {
+    } else if (isObject(rawTransaction)) {
       currTransaction = rawTransaction;
     } else {
       throw new InvalidTransactionError('Transaction is not an object or stringified json');
