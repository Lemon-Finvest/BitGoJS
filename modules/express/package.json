{
  "name": "@bitgo/express",
  "version": "9.12.0-rc.34",
  "private": true,
  "description": "Local signing server and proxy for the BitGo platform",
  "main": "./dist/src/index.js",
  "types": "./dist/src/index.d.ts",
  "bin": {
    "bitgo-express": "./bin/bitgo-express"
  },
  "keywords": [
    "bitgo"
  ],
  "author": "Tyler Levine <tyler@bitgo.com>",
  "license": "Apache-2.0",
  "repository": {
    "type": "git",
    "url": "https://github.com/BitGo/BitGoJS.git",
    "directory": "modules/express"
  },
  "scripts": {
    "test": "yarn unit-test",
    "unit-test": "yarn nyc -- mocha",
    "integration-test": "yarn nyc -- mocha \"test/integration/**/*.ts\"",
    "clean": "rm -rf dist/*",
    "prepare": "yarn build",
    "audit": "if [ \"$(npm --version | cut -d. -f1)\" -ge \"6\" ]; then npm audit; else echo \"npm >= 6 required to perform audit. skipping...\"; fi",
    "lint": "yarn eslint --quiet .",
<<<<<<< HEAD
    "build": "tsc",
=======
    "build": "yarn tsc --build --incremental --verbose .",
>>>>>>> e48f4597
    "upload-artifacts": "node scripts/upload-test-reports.js",
    "start": "node bin/bitgo-express",
    "update-bitgo": "bash ./scripts/update-bitgo.sh",
    "build-docker": "docker build -f ../../Dockerfile -t bitgosdk/express:latest -t bitgosdk/express:$(jq -r .version < package.json) ../..",
    "push-docker": "docker push bitgosdk/express:latest bitgosdk/express:$(jq -r .version < package.json)",
    "precommit": "lint-staged",
    "check-fmt": "yarn prettier --check '{src,test}/**/*.{ts,js,json}'",
    "unprettied": "grep -R -L --include '*.ts' --include '*.js' --include '*.json' '@prettier' src test",
    "fmt": "yarn prettier --write '{src,test}/**/*.{ts,js,json}'"
  },
  "dependencies": {
    "argparse": "^1.0.10",
    "bitgo": "^14.1.0-rc.34",
    "bluebird": "^3.5.3",
    "body-parser": "^1.19.0",
    "connect-timeout": "^1.9.0",
    "debug": "^3.1.0",
    "dotenv": "^16.0.0",
    "express": "^4.16.4",
    "lodash": "^4.17.20",
    "morgan": "^1.9.1"
  },
  "devDependencies": {
    "@types/argparse": "^1.0.36",
    "@types/bluebird": "^3.5.25",
    "@types/body-parser": "^1.17.0",
    "@types/express": "^4.16.1",
    "@types/lodash": "^4.14.121",
    "@types/morgan": "^1.7.35",
    "@types/nock": "^9.3.1",
    "@types/node": "^11.11.4",
    "@types/sinon": "^10.0.11",
    "@types/supertest": "^2.0.11",
    "bignumber.js": "^8.0.1",
    "lint-staged": "^9.2.0",
    "mocha-junit-reporter": "^1.22.0",
    "mocha-lcov-reporter": "^1.3.0",
    "nock": "^13.0.0",
    "nyc": "^15.0.0",
    "should": "^13.2.3",
    "should-http": "^0.1.1",
    "should-sinon": "^0.0.6",
    "sinon": "^13.0.1",
    "supertest": "^4.0.2",
    "supertest-as-promised": "https://github.com/BitGo/supertest-as-promised/archive/a7f4b612b9fa090ae33a9616c41862aec2b25c7e.tar.gz"
  },
  "nyc": {
    "extension": [
      ".ts"
    ]
  }
}<|MERGE_RESOLUTION|>--- conflicted
+++ resolved
@@ -26,11 +26,7 @@
     "prepare": "yarn build",
     "audit": "if [ \"$(npm --version | cut -d. -f1)\" -ge \"6\" ]; then npm audit; else echo \"npm >= 6 required to perform audit. skipping...\"; fi",
     "lint": "yarn eslint --quiet .",
-<<<<<<< HEAD
-    "build": "tsc",
-=======
     "build": "yarn tsc --build --incremental --verbose .",
->>>>>>> e48f4597
     "upload-artifacts": "node scripts/upload-test-reports.js",
     "start": "node bin/bitgo-express",
     "update-bitgo": "bash ./scripts/update-bitgo.sh",
