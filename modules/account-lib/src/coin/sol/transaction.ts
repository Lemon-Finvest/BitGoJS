import BigNumber from 'bignumber.js';
import { BaseTransaction, TransactionType } from '../baseCoin';
import { BaseCoin as CoinConfig } from '@bitgo/statics';
import { InvalidTransactionError, ParseTransactionError, SigningError } from '../baseCoin/errors';
<<<<<<< HEAD
import { Blockhash, PublicKey, Signer, Transaction as SolTransaction, SystemInstruction } from '@solana/web3.js';
import { DurableNonceParams, TxData } from './iface';
=======
import { Blockhash, PublicKey, Signer, Transaction as SolTransaction } from '@solana/web3.js';
import { Memo, Transfer, TransactionExplanation, TxData, WalletInit, Nonce, DurableNonceParams } from './iface';
>>>>>>> 7d0dc446
import base58 from 'bs58';
import { getTransactionType, isValidRawTransaction, requiresAllSignatures } from './utils';
import { KeyPair } from '.';
import { instructionParamsFactory } from './instructionParamsFactory';
import { InstructionBuilderTypes } from './constants';
import { Entry, TransactionRecipient } from '../baseCoin/iface';

export class Transaction extends BaseTransaction {
  private _solTransaction: SolTransaction;
  protected _type: TransactionType;

  constructor(_coinConfig: Readonly<CoinConfig>) {
    super(_coinConfig);
  }

  get solTransaction(): SolTransaction {
    return this._solTransaction;
  }

  set solTransaction(tx: SolTransaction) {
    this._solTransaction = tx;
  }

  set id(id: string) {
    this._id = id;
  }

  get id(): string {
    return this._id as string;
  }

  /** @inheritDoc */
  get signature(): string[] {
    const signatures: string[] = [];

    for (const solSignature of this._solTransaction.signatures) {
      if (solSignature.signature) {
        signatures.push(base58.encode(solSignature.signature));
      }
    }

    return signatures;
  }

  /**
   * Set the transaction type.
   *
   * @param {TransactionType} transactionType The transaction type to be set.
   */
  setTransactionType(transactionType: TransactionType): void {
    this._type = transactionType;
  }

  /** @inheritdoc */
  canSign(): boolean {
    return true;
  }

  /**
   * Signs transaction.
   *
   * @param {KeyPair} keyPair Signer keys.
   */
  async sign(keyPair: KeyPair[] | KeyPair): Promise<void> {
    if (!this._solTransaction || !this._solTransaction.recentBlockhash) {
      throw new SigningError('Nonce is required before signing');
    }
    if (!this._solTransaction || !this._solTransaction.feePayer) {
      throw new SigningError('feePayer is required before signing');
    }
    const keyPairs = keyPair instanceof Array ? keyPair : [keyPair];
    const signers: Signer[] = [];
    for (const kp of keyPairs) {
      const keys = kp.getKeys(true);
      if (!keys.prv) {
        throw new SigningError('Missing private key');
      }
      signers.push({ publicKey: new PublicKey(keys.pub), secretKey: keys.prv as Uint8Array });
    }
    try {
      this._solTransaction.partialSign(...signers);
    } catch (e) {
      throw e;
    }
  }

  /** @inheritdoc */
  toBroadcastFormat(): string {
    if (!this._solTransaction) {
      throw new ParseTransactionError('Empty transaction');
    }
    // The signatures can have null signatures (which means they are required but yet unsigned)
    // In order to be able to serializer the txs, we have to change the requireAllSignatures based
    // on if the TX is fully signed or not
    const requireAllSignatures = requiresAllSignatures(this._solTransaction.signatures);
    try {
      // Based on the recomendation encoding found here https://docs.solana.com/developing/clients/jsonrpc-api#sendtransaction
      // We use base64 encoding
      return this._solTransaction.serialize({ requireAllSignatures }).toString('base64');
    } catch (e) {
      throw e;
    }
  }

  /**
   * Sets this transaction payload
   *
   * @param rawTransaction
   */
  fromRawTransaction(rawTransaction: string): void {
    try {
      isValidRawTransaction(rawTransaction);
      this._solTransaction = SolTransaction.from(Buffer.from(rawTransaction, 'base64'));

      if (this._solTransaction.signature && this._solTransaction.signature !== null) {
        this._id = base58.encode(this._solTransaction.signature);
      }
      const transactionType = getTransactionType(this._solTransaction);
      switch (transactionType) {
        case TransactionType.WalletInitialization:
          this.setTransactionType(TransactionType.WalletInitialization);
          break;
        case TransactionType.Send:
          this.setTransactionType(TransactionType.Send);
          break;
      }
      this.loadInputsAndOutputs();
    } catch (e) {
      throw e;
    }
  }

  /** @inheritdoc */
  toJson(): TxData {
    if (!this._solTransaction) {
      throw new ParseTransactionError('Empty transaction');
    }

    let durableNonce: DurableNonceParams | undefined;
    if (this._solTransaction.nonceInfo) {
      const nonceInstruction = SystemInstruction.decodeNonceAdvance(this._solTransaction.nonceInfo.nonceInstruction);
      durableNonce = {
        walletNonceAddress: nonceInstruction.noncePubkey.toString(),
        authWalletAddress: nonceInstruction.authorizedPubkey.toString(),
      };
    }

    const result: TxData = {
      id: this.id,
      feePayer: this._solTransaction.feePayer?.toString(),
      nonce: this.getNonce(),
      durableNonce: durableNonce,
      numSignatures: this.signature.length,
      instructionsData: instructionParamsFactory(this._type, this._solTransaction.instructions),
    };
    return result;
  }

  /**
   * Get the nonce from the Solana Transaction
   * Throws if not set
   */
  private getNonce(): Blockhash {
    if (this._solTransaction.recentBlockhash) {
      return this._solTransaction.recentBlockhash;
    } else if (this._solTransaction.nonceInfo) {
      return this._solTransaction.nonceInfo.nonce;
    } else {
      throw new InvalidTransactionError('Nonce is not set');
    }
  }

  /**
   * Load the input and output data on this transaction.
   */
  loadInputsAndOutputs(): void {
    if (!this._solTransaction || this._solTransaction.instructions?.length === 0) {
      return;
    }
    const outputs: Entry[] = [];
    const inputs: Entry[] = [];
    const instructionParams = instructionParamsFactory(this.type, this._solTransaction.instructions);

    for (const instruction of instructionParams) {
      switch (instruction.type) {
        case InstructionBuilderTypes.CreateNonceAccount:
          inputs.push({
            address: instruction.params.fromAddress,
            value: instruction.params.amount,
            coin: this._coinConfig.name,
          });
          break;
        case InstructionBuilderTypes.Transfer:
          inputs.push({
            address: instruction.params.fromAddress,
            value: instruction.params.amount,
            coin: this._coinConfig.name,
          });
          outputs.push({
            address: instruction.params.toAddress,
            value: instruction.params.amount,
            coin: this._coinConfig.name,
          });
          break;
      }
    }
    this._outputs = outputs;
    this._inputs = inputs;
  }

  /** @inheritDoc */
  explainTransaction(): TransactionExplanation {
    const decodedInstructions = instructionParamsFactory(this._type, this._solTransaction.instructions);

    let memo: string | undefined = undefined;
    let durableNonce: DurableNonceParams | undefined = undefined;

    let outputAmount = new BigNumber(0);
    const outputs: TransactionRecipient[] = [];

    for (const instruction of decodedInstructions) {
      switch (instruction.type) {
        case InstructionBuilderTypes.NonceAdvance:
          durableNonce = (instruction as Nonce).params;
          break;
        case InstructionBuilderTypes.Memo:
          memo = (instruction as Memo).params.memo;
          break;
        case InstructionBuilderTypes.Transfer:
          const transferInstruction = instruction as Transfer;
          outputs.push({
            address: transferInstruction.params.toAddress,
            amount: transferInstruction.params.amount,
          });
          outputAmount = outputAmount.plus(transferInstruction.params.amount);
          break;
        case InstructionBuilderTypes.CreateNonceAccount:
          const createInstruction = instruction as WalletInit;
          outputs.push({
            address: createInstruction.params.nonceAddress,
            amount: createInstruction.params.amount,
          });
          outputAmount = outputAmount.plus(createInstruction.params.amount);
          break;
        default:
          continue;
      }
    }

    const explainedTransaction = {
      displayOrder: [
        'id',
        'type',
        'blockhash',
        'durableNonce',
        'outputAmount',
        'changeAmount',
        'outputs',
        'changeOutputs',
        'fee',
        'memo',
      ],
      // TODO (STLX-8791): Need to figure out what id to use for unsigned transactions.
      id: this.id || 'undefined',
      type: TransactionType[this.type].toString(),
      changeOutputs: [],
      changeAmount: '0',
      outputAmount: outputAmount.toFixed(0),
      outputs: outputs,
      fee: {
        // TODO(STLX-8791): need to figure out how to get fee information.
        fee: '0',
      },
      memo: memo,
      blockhash: this.getNonce(),
      durableNonce: durableNonce,
    };

    return explainedTransaction;
  }
}<|MERGE_RESOLUTION|>--- conflicted
+++ resolved
@@ -2,13 +2,8 @@
 import { BaseTransaction, TransactionType } from '../baseCoin';
 import { BaseCoin as CoinConfig } from '@bitgo/statics';
 import { InvalidTransactionError, ParseTransactionError, SigningError } from '../baseCoin/errors';
-<<<<<<< HEAD
 import { Blockhash, PublicKey, Signer, Transaction as SolTransaction, SystemInstruction } from '@solana/web3.js';
-import { DurableNonceParams, TxData } from './iface';
-=======
-import { Blockhash, PublicKey, Signer, Transaction as SolTransaction } from '@solana/web3.js';
 import { Memo, Transfer, TransactionExplanation, TxData, WalletInit, Nonce, DurableNonceParams } from './iface';
->>>>>>> 7d0dc446
 import base58 from 'bs58';
 import { getTransactionType, isValidRawTransaction, requiresAllSignatures } from './utils';
 import { KeyPair } from '.';
