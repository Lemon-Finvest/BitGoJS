--- conflicted
+++ resolved
@@ -1,365 +1,295 @@
-import should from 'should';
-import { TransactionType } from '../../../../src/coin/baseCoin/';
-import { getBuilder, Eth } from '../../../../src';
-import * as testData from '../../../resources/cgld/cgld';
-
-describe('Celo Transaction builder', function() {
-  const defaultKeyPair = new Eth.KeyPair({
-    prv: '8CAA00AE63638B0542A304823D66D96FF317A576F692663DB2F85E60FAB2590C',
-  });
-
-  let txBuilder;
-  const initTxBuilder = (): void => {
-    txBuilder = getBuilder('cgld');
-    txBuilder.fee({
-      fee: '1000000000',
-      gasLimit: '12100000',
-    });
-    txBuilder.chainId(44786);
-    txBuilder.source(defaultKeyPair.getAddress());
-    txBuilder.counter(2);
-  };
-
-  describe('Non serialized transaction', () => {
-    describe('should sign', () => {
-      it('an init transaction', async () => {
-        initTxBuilder();
-        txBuilder.type(TransactionType.WalletInitialization);
-        txBuilder.owner(defaultKeyPair.getAddress());
-        txBuilder.owner('0xBa8eA9C3729686d7DB120efCfC81cD020C8DC1CB');
-        txBuilder.owner('0x2fa96fca36dd9d646AC8a4e0C19b4D3a0Dc7e456');
-        txBuilder.sign({ key: defaultKeyPair.getKeys().prv });
-        const tx = await txBuilder.build(); //should build and sign
-
-        tx.type.should.equal(TransactionType.WalletInitialization);
-        const txJson = tx.toJson();
-        txJson.gasLimit.should.equal('12100000');
-        txJson.gasPrice.should.equal('1000000000');
-        should.equal(txJson.nonce, 2);
-        should.equal(txJson.chainId, 44786);
-        should.equal(tx.toBroadcastFormat(), testData.TX_BROADCAST);
-        should.equal(txJson.from, defaultKeyPair.getAddress());
-      });
-
-      it('an init transaction with nonce 0', async () => {
-        initTxBuilder();
-        txBuilder.counter(0);
-        txBuilder.type(TransactionType.WalletInitialization);
-        txBuilder.owner(defaultKeyPair.getAddress());
-        txBuilder.owner('0xBa8eA9C3729686d7DB120efCfC81cD020C8DC1CB');
-        txBuilder.owner('0x2fa96fca36dd9d646AC8a4e0C19b4D3a0Dc7e456');
-        txBuilder.sign({ key: defaultKeyPair.getKeys().prv });
-        const tx = await txBuilder.build(); // should build and sign
-
-        tx.type.should.equal(TransactionType.WalletInitialization);
-        const txJson = tx.toJson();
-        txJson.gasLimit.should.equal('12100000');
-        txJson.gasPrice.should.equal('1000000000');
-        should.equal(txJson.nonce, 0);
-        should.equal(txJson.chainId, 44786);
-        should.equal(txJson.from, defaultKeyPair.getAddress());
-      });
-
-      it('a send transaction', async () => {
-        initTxBuilder();
-        txBuilder.type(TransactionType.Send);
-        txBuilder.contract('0x8f977e912ef500548a0c3be6ddde9899f1199b81');
-        txBuilder
-          .transfer()
-          .amount('1000000000')
-          .to('0x19645032c7f1533395d44a629462e751084d3e4c')
-          .expirationTime(1590066728)
-          .contractSequenceId(5)
-          .key(defaultKeyPair.getKeys().prv);
-        txBuilder.sign({ key: defaultKeyPair.getKeys().prv });
-        const tx = await txBuilder.build(); //should build and sign
-        should.equal(tx.toBroadcastFormat(), testData.SEND_TX_BROADCAST);
-      });
-
-      it('an address creation transaction', async () => {
-        initTxBuilder();
-        txBuilder.type(TransactionType.AddressInitialization);
-        txBuilder.contract(testData.CONTRACT_ADDRESS);
-        txBuilder.sign({ key: defaultKeyPair.getKeys().prv });
-        const tx = await txBuilder.build(); //should build and sign
-
-        tx.type.should.equal(TransactionType.AddressInitialization);
-        const txJson = tx.toJson();
-        txJson.gasLimit.should.equal('12100000');
-        txJson.gasPrice.should.equal('1000000000');
-        should.equal(txJson.nonce, 2);
-        should.equal(txJson.chainId, 44786);
-        should.equal(tx.toBroadcastFormat(), testData.TX_ADDRESS_INIT);
-      });
-    });
-
-    describe('should fail to build', async () => {
-      it('an address initialization transaction without fee', async () => {
-        const txBuilder: any = getBuilder('cgld');
-        txBuilder.type(TransactionType.AddressInitialization);
-        txBuilder.chainId(44786);
-        const source = {
-          prv: '8CAA00AE63638B0542A304823D66D96FF317A576F692663DB2F85E60FAB2590C',
-        };
-        const sourceKeyPair = new Eth.KeyPair(source);
-        txBuilder.source(sourceKeyPair.getAddress());
-        txBuilder.counter(1);
-        txBuilder.contract(testData.CONTRACT_ADDRESS);
-        await txBuilder.build().should.be.rejectedWith('Invalid transaction: missing fee');
-      });
-
-      it('an address initialization transaction without source', async () => {
-        const txBuilder: any = getBuilder('cgld');
-        txBuilder.type(TransactionType.AddressInitialization);
-        txBuilder.fee({
-          fee: '10000000000',
-          gasLimit: '2000000',
-        });
-        txBuilder.chainId(44786);
-        txBuilder.counter(1);
-        txBuilder.contract(testData.CONTRACT_ADDRESS);
-        await txBuilder.build().should.be.rejectedWith('Invalid transaction: missing source');
-      });
-
-      it('an address initialization transaction without chain id', async () => {
-        const txBuilder: any = getBuilder('cgld');
-        txBuilder.type(TransactionType.AddressInitialization);
-        txBuilder.fee({
-          fee: '10000000000',
-          gasLimit: '2000000',
-        });
-        const source = {
-          prv: '8CAA00AE63638B0542A304823D66D96FF317A576F692663DB2F85E60FAB2590C',
-        };
-        const sourceKeyPair = new Eth.KeyPair(source);
-        txBuilder.source(sourceKeyPair.getAddress());
-        txBuilder.counter(1);
-        txBuilder.contract(testData.CONTRACT_ADDRESS);
-        await txBuilder.build().should.be.rejectedWith('Invalid transaction: missing chain id');
-      });
-    });
-  });
-
-  describe('From serialized data', () => {
-    it('should validate a raw transaction', async () => {
-      const builder: any = getBuilder('cgld');
-      should.doesNotThrow(() => builder.from(testData.TX_BROADCAST));
-      should.doesNotThrow(() => builder.from(testData.TX_JSON));
-      should.throws(() => builder.from('0x00001000'), 'There was error in decoding the hex string');
-      should.throws(() => builder.from(''), 'There was error in decoding the hex string');
-      should.throws(() => builder.from('pqrs'), 'There was error in parsing the JSON string');
-      should.throws(() => builder.from(1234), 'Transaction is not a hex string or stringified json');
-    });
-
-<<<<<<< HEAD
-  describe('should sign', () => {
-    it('an init transaction', async () => {
-      txBuilder.type(TransactionType.WalletInitialization);
-      txBuilder.owner('0x386Fe4E3D2b6Acce93CC13d06e92B00aa50F429c');
-      txBuilder.owner('0xBa8eA9C3729686d7DB120efCfC81cD020C8DC1CB');
-      txBuilder.owner('0x2fa96fca36dd9d646AC8a4e0C19b4D3a0Dc7e456');
-      txBuilder.sign({ key: defaultKeyPair.getKeys().prv });
-      const tx = await txBuilder.build(); //shoud build and sign
-
-      tx.type.should.equal(TransactionType.WalletInitialization);
-      const txJson = tx.toJson();
-      txJson.gasLimit.should.equal('12100000');
-      txJson.gasPrice.should.equal('1000000000');
-      should.equal(txJson.nonce, 2);
-      should.equal(txJson.chainId, 44786);
-      should.equal(tx.toBroadcastFormat(), testData.TX_BROADCAST);
-    });
-    it('an send transaction', async () => {
-      txBuilder.type(TransactionType.Send);
-      txBuilder.contract('0x8f977e912ef500548a0c3be6ddde9899f1199b81');
-      txBuilder
-        .transfer(1000000000)
-        .to('0x19645032c7f1533395d44a629462e751084d3e4c')
-        .expirationTime(1590066728)
-        .contractSequenceId(5)
-        .key(defaultKeyPair.getKeys().prv);
-      txBuilder.sign({ key: defaultKeyPair.getKeys().prv });
-      const tx = await txBuilder.build(); //shoud build and sign
-      should.equal(tx.toBroadcastFormat(), testData.SEND_TX_BROADCAST);
-    });
-    it('an send token transaction', async () => {
-      txBuilder.type(TransactionType.SendToken);
-      txBuilder.contract('0x8f977e912ef500548a0c3be6ddde9899f1199b81');
-      txBuilder
-        .transferToken(1000000000)
-        .to('0x19645032c7f1533395d44a629462e751084d3e4c')
-        .expirationTime(1590066728)
-        .contractSequenceId(5)
-        .key(defaultKeyPair.getKeys().prv)
-        .tokenContractAddress(testData.CONTRACT_TOKEN_CUSD_ADDRESS);
-      txBuilder.sign({ key: defaultKeyPair.getKeys().prv });
-      const tx = await txBuilder.build(); //shoud build and sign
-      should.equal(tx.toBroadcastFormat(), testData.SEND_TOKEN_TX_BROADCAST);
-    });
-    it('an unsigned init transaction from serialized', async () => {
-      txBuilder.type(TransactionType.WalletInitialization);
-      txBuilder.owner('0x386Fe4E3D2b6Acce93CC13d06e92B00aa50F429c');
-      txBuilder.owner('0xBa8eA9C3729686d7DB120efCfC81cD020C8DC1CB');
-      txBuilder.owner('0x2fa96fca36dd9d646AC8a4e0C19b4D3a0Dc7e456');
-      txBuilder.source(defaultKeyPair.getAddress());
-      const tx = await txBuilder.build();
-      const serialized = tx.toBroadcastFormat();
-
-      // now rebuild from the signed serialized tx and make sure it stays the same
-      const newTxBuilder: any = getBuilder('cgld');
-      newTxBuilder.from(serialized);
-      newTxBuilder.source(defaultKeyPair.getAddress());
-      const newTx = await newTxBuilder.build();
-      should.equal(newTx.toBroadcastFormat(), serialized);
-
-      newTxBuilder.sign({ key: defaultKeyPair.getKeys().prv });
-      const signedTx = await newTxBuilder.build();
-      should.equal(signedTx.toBroadcastFormat(), testData.TX_BROADCAST);
-    });
-    it('a signed init transaction from serialized', async () => {
-      txBuilder.type(TransactionType.WalletInitialization);
-      txBuilder.source(defaultKeyPair.getAddress());
-      txBuilder.owner('0x6461EC4E9dB87CFE2aeEc7d9b02Aa264edFbf41f');
-      txBuilder.owner('0xf10C8f42BD63D0AeD3338A6B2b661BC6D9fa7C44');
-      txBuilder.owner('0xa4b5666FB4fFEA84Dd848845E1114b84146de4b3');
-      txBuilder.sign({ key: defaultKeyPair.getKeys().prv });
-      const tx = await txBuilder.build();
-      const serialized = tx.toBroadcastFormat();
-
-      // now rebuild from the signed serialized tx and make sure it stays the same
-      const newTxBuilder: any = getBuilder('cgld');
-      newTxBuilder.from(serialized);
-      newTxBuilder.source(defaultKeyPair.getAddress());
-      newTxBuilder.sign({ key: defaultKeyPair.getKeys().prv });
-      const newTx = await newTxBuilder.build();
-      should.equal(newTx.toBroadcastFormat(), serialized);
-    });
-=======
-    describe('wallet initialization transaction', () => {
-      it('sign an serialized init transaction', async () => {
-        initTxBuilder();
-        txBuilder.type(TransactionType.WalletInitialization);
-        txBuilder.owner('0x386Fe4E3D2b6Acce93CC13d06e92B00aa50F429c');
-        txBuilder.owner('0xBa8eA9C3729686d7DB120efCfC81cD020C8DC1CB');
-        txBuilder.owner('0x2fa96fca36dd9d646AC8a4e0C19b4D3a0Dc7e456');
-        txBuilder.source(defaultKeyPair.getAddress());
-        const tx = await txBuilder.build();
-        const serialized = tx.toBroadcastFormat();
->>>>>>> f44b5240
-
-        // now rebuild from the signed serialized tx and make sure it stays the same
-        const newTxBuilder: any = getBuilder('cgld');
-        newTxBuilder.from(serialized);
-        newTxBuilder.source(defaultKeyPair.getAddress());
-        newTxBuilder.sign({ key: defaultKeyPair.getKeys().prv });
-        const signedTx = await newTxBuilder.build();
-        should.equal(signedTx.toBroadcastFormat(), testData.TX_BROADCAST);
-      });
-
-      it('a signed init transaction from serialized', async () => {
-        const newTxBuilder: any = getBuilder('cgld');
-        newTxBuilder.from(testData.TX_BROADCAST);
-        const newTx = await newTxBuilder.build();
-        should.equal(newTx.toBroadcastFormat(), testData.TX_BROADCAST);
-      });
-    });
-
-    describe('send transaction', () => {
-      it('should build a transaction without changes', async () => {
-        const txBuilder: any = getBuilder('cgld');
-        txBuilder.from(testData.SEND_TX_BROADCAST);
-        const signedTx = await txBuilder.build();
-        should.equal(signedTx.toBroadcastFormat(), testData.SEND_TX_BROADCAST);
-      });
-    });
-  });
-
-  describe('should fail to build', async () => {
-    it('a token transaction without fee', async () => {
-      const txBuilder: any = getBuilder('cgld');
-
-      txBuilder.type(TransactionType.SendToken);
-      txBuilder.chainId(44786);
-      const source = {
-        prv: '8CAA00AE63638B0542A304823D66D96FF317A576F692663DB2F85E60FAB2590C',
-      };
-      const sourceKeyPair = new Eth.KeyPair(source);
-      txBuilder.source(sourceKeyPair.getAddress());
-      txBuilder.counter(1);
-      txBuilder.contract(testData.CONTRACT_TOKEN_CUSD_ADDRESS);
-      await txBuilder.build().should.be.rejectedWith('Invalid transaction: missing fee');
-    });
-    it('a token transaction without source', async () => {
-      const txBuilder: any = getBuilder('cgld');
-
-      txBuilder.type(TransactionType.SendToken);
-      txBuilder.fee({
-        fee: '10000000000',
-        gasLimit: '2000000',
-      });
-      txBuilder.chainId(44786);
-      txBuilder.counter(1);
-      txBuilder.contract(testData.CONTRACT_TOKEN_CUSD_ADDRESS);
-      await txBuilder.build().should.be.rejectedWith('Invalid transaction: missing source');
-    });
-    it('a token transaction without chain id', async () => {
-      const txBuilder: any = getBuilder('cgld');
-
-      txBuilder.type(TransactionType.SendToken);
-      txBuilder.fee({
-        fee: '10000000000',
-        gasLimit: '2000000',
-      });
-      const source = {
-        prv: '8CAA00AE63638B0542A304823D66D96FF317A576F692663DB2F85E60FAB2590C',
-      };
-      const sourceKeyPair = new Eth.KeyPair(source);
-      txBuilder.source(sourceKeyPair.getAddress());
-      txBuilder.counter(1);
-      txBuilder.contract(testData.CONTRACT_TOKEN_CUSD_ADDRESS);
-      await txBuilder.build().should.be.rejectedWith('Invalid transaction: missing chain id');
-    });
-    it('a token transaction without nonce', async () => {
-      const txBuilder: any = getBuilder('cgld');
-
-      txBuilder.type(TransactionType.SendToken);
-      txBuilder.fee({
-        fee: '10000000000',
-        gasLimit: '2000000',
-      });
-      const source = {
-        prv: '8CAA00AE63638B0542A304823D66D96FF317A576F692663DB2F85E60FAB2590C',
-      };
-      const sourceKeyPair = new Eth.KeyPair(source);
-      txBuilder.source(sourceKeyPair.getAddress());
-      txBuilder.chainId(44786);
-      txBuilder.counter(1);
-      await txBuilder.build().should.be.rejectedWith('Invalid transaction: missing contract address');
-    });
-    it('a send token transaction with wrong transaction type', async () => {
-      txBuilder.type(TransactionType.Send);
-      txBuilder.contract('0x8f977e912ef500548a0c3be6ddde9899f1199b81');
-      should.throws(() => {
-        txBuilder.transferToken(1000000000);
-      }, 'Error: Token transfers can only be set for send token transactions');
-    });
-    it('a token transaction without token information', async () => {
-      const txBuilder: any = getBuilder('cgld');
-
-      txBuilder.type(TransactionType.SendToken);
-      txBuilder.fee({
-        fee: '10000000000',
-        gasLimit: '2000000',
-      });
-      const source = {
-        prv: '8CAA00AE63638B0542A304823D66D96FF317A576F692663DB2F85E60FAB2590C',
-      };
-      const sourceKeyPair = new Eth.KeyPair(source);
-      txBuilder.source(sourceKeyPair.getAddress());
-      txBuilder.chainId(44786);
-      txBuilder.counter(1);
-      txBuilder.contract(testData.CONTRACT_TOKEN_CUSD_ADDRESS);
-      await txBuilder.build().should.be.rejectedWith('Missing token transfer information');
-    });
-  });
-});
+import should from 'should';
+import { TransactionType } from '../../../../src/coin/baseCoin/';
+import { getBuilder, Eth } from '../../../../src';
+import * as testData from '../../../resources/cgld/cgld';
+
+describe('Celo Transaction builder', function() {
+  const defaultKeyPair = new Eth.KeyPair({
+    prv: '8CAA00AE63638B0542A304823D66D96FF317A576F692663DB2F85E60FAB2590C',
+  });
+
+  let txBuilder;
+  const initTxBuilder = (): void => {
+    txBuilder = getBuilder('cgld');
+    txBuilder.fee({
+      fee: '1000000000',
+      gasLimit: '12100000',
+    });
+    txBuilder.chainId(44786);
+    txBuilder.source(defaultKeyPair.getAddress());
+    txBuilder.counter(2);
+  };
+
+  describe('Non serialized transaction', () => {
+    describe('should sign', () => {
+      it('an init transaction', async () => {
+        initTxBuilder();
+        txBuilder.type(TransactionType.WalletInitialization);
+        txBuilder.owner(defaultKeyPair.getAddress());
+        txBuilder.owner('0xBa8eA9C3729686d7DB120efCfC81cD020C8DC1CB');
+        txBuilder.owner('0x2fa96fca36dd9d646AC8a4e0C19b4D3a0Dc7e456');
+        txBuilder.sign({ key: defaultKeyPair.getKeys().prv });
+        const tx = await txBuilder.build(); //should build and sign
+
+        tx.type.should.equal(TransactionType.WalletInitialization);
+        const txJson = tx.toJson();
+        txJson.gasLimit.should.equal('12100000');
+        txJson.gasPrice.should.equal('1000000000');
+        should.equal(txJson.nonce, 2);
+        should.equal(txJson.chainId, 44786);
+        should.equal(tx.toBroadcastFormat(), testData.TX_BROADCAST);
+        should.equal(txJson.from, defaultKeyPair.getAddress());
+      });
+
+      it('an init transaction with nonce 0', async () => {
+        initTxBuilder();
+        txBuilder.counter(0);
+        txBuilder.type(TransactionType.WalletInitialization);
+        txBuilder.owner(defaultKeyPair.getAddress());
+        txBuilder.owner('0xBa8eA9C3729686d7DB120efCfC81cD020C8DC1CB');
+        txBuilder.owner('0x2fa96fca36dd9d646AC8a4e0C19b4D3a0Dc7e456');
+        txBuilder.sign({ key: defaultKeyPair.getKeys().prv });
+        const tx = await txBuilder.build(); // should build and sign
+
+        tx.type.should.equal(TransactionType.WalletInitialization);
+        const txJson = tx.toJson();
+        txJson.gasLimit.should.equal('12100000');
+        txJson.gasPrice.should.equal('1000000000');
+        should.equal(txJson.nonce, 0);
+        should.equal(txJson.chainId, 44786);
+        should.equal(txJson.from, defaultKeyPair.getAddress());
+      });
+
+      it('a send transaction', async () => {
+        initTxBuilder();
+        txBuilder.type(TransactionType.Send);
+        txBuilder.contract('0x8f977e912ef500548a0c3be6ddde9899f1199b81');
+        txBuilder
+          .transfer()
+          .amount('1000000000')
+          .to('0x19645032c7f1533395d44a629462e751084d3e4c')
+          .expirationTime(1590066728)
+          .contractSequenceId(5)
+          .key(defaultKeyPair.getKeys().prv);
+        txBuilder.sign({ key: defaultKeyPair.getKeys().prv });
+        const tx = await txBuilder.build(); //should build and sign
+        should.equal(tx.toBroadcastFormat(), testData.SEND_TX_BROADCAST);
+      });
+
+      it('an send token transaction', async () => {
+        txBuilder.type(TransactionType.SendToken);
+        txBuilder.contract('0x8f977e912ef500548a0c3be6ddde9899f1199b81');
+        txBuilder
+          .transferToken(1000000000)
+          .to('0x19645032c7f1533395d44a629462e751084d3e4c')
+          .expirationTime(1590066728)
+          .contractSequenceId(5)
+          .key(defaultKeyPair.getKeys().prv)
+          .tokenContractAddress(testData.CONTRACT_TOKEN_CUSD_ADDRESS);
+        txBuilder.sign({ key: defaultKeyPair.getKeys().prv });
+        const tx = await txBuilder.build(); //shoud build and sign
+        should.equal(tx.toBroadcastFormat(), testData.SEND_TOKEN_TX_BROADCAST);
+      });
+
+      it('an address creation transaction', async () => {
+        initTxBuilder();
+        txBuilder.type(TransactionType.AddressInitialization);
+        txBuilder.contract(testData.CONTRACT_ADDRESS);
+        txBuilder.sign({ key: defaultKeyPair.getKeys().prv });
+        const tx = await txBuilder.build(); //should build and sign
+
+        tx.type.should.equal(TransactionType.AddressInitialization);
+        const txJson = tx.toJson();
+        txJson.gasLimit.should.equal('12100000');
+        txJson.gasPrice.should.equal('1000000000');
+        should.equal(txJson.nonce, 2);
+        should.equal(txJson.chainId, 44786);
+        should.equal(tx.toBroadcastFormat(), testData.TX_ADDRESS_INIT);
+      });
+    });
+
+    describe('should fail to build', async () => {
+      it('an address initialization transaction without fee', async () => {
+        const txBuilder: any = getBuilder('cgld');
+        txBuilder.type(TransactionType.AddressInitialization);
+        txBuilder.chainId(44786);
+        const source = {
+          prv: '8CAA00AE63638B0542A304823D66D96FF317A576F692663DB2F85E60FAB2590C',
+        };
+        const sourceKeyPair = new Eth.KeyPair(source);
+        txBuilder.source(sourceKeyPair.getAddress());
+        txBuilder.counter(1);
+        txBuilder.contract(testData.CONTRACT_ADDRESS);
+        await txBuilder.build().should.be.rejectedWith('Invalid transaction: missing fee');
+      });
+
+      it('an address initialization transaction without source', async () => {
+        const txBuilder: any = getBuilder('cgld');
+        txBuilder.type(TransactionType.AddressInitialization);
+        txBuilder.fee({
+          fee: '10000000000',
+          gasLimit: '2000000',
+        });
+        txBuilder.chainId(44786);
+        txBuilder.counter(1);
+        txBuilder.contract(testData.CONTRACT_ADDRESS);
+        await txBuilder.build().should.be.rejectedWith('Invalid transaction: missing source');
+      });
+
+      it('an address initialization transaction without chain id', async () => {
+        const txBuilder: any = getBuilder('cgld');
+        txBuilder.type(TransactionType.AddressInitialization);
+        txBuilder.fee({
+          fee: '10000000000',
+          gasLimit: '2000000',
+        });
+        const source = {
+          prv: '8CAA00AE63638B0542A304823D66D96FF317A576F692663DB2F85E60FAB2590C',
+        };
+        const sourceKeyPair = new Eth.KeyPair(source);
+        txBuilder.source(sourceKeyPair.getAddress());
+        txBuilder.counter(1);
+        txBuilder.contract(testData.CONTRACT_ADDRESS);
+        await txBuilder.build().should.be.rejectedWith('Invalid transaction: missing chain id');
+      });
+    });
+  });
+
+  describe('From serialized data', () => {
+    it('should validate a raw transaction', async () => {
+      const builder: any = getBuilder('cgld');
+      should.doesNotThrow(() => builder.from(testData.TX_BROADCAST));
+      should.doesNotThrow(() => builder.from(testData.TX_JSON));
+      should.throws(() => builder.from('0x00001000'), 'There was error in decoding the hex string');
+      should.throws(() => builder.from(''), 'There was error in decoding the hex string');
+      should.throws(() => builder.from('pqrs'), 'There was error in parsing the JSON string');
+      should.throws(() => builder.from(1234), 'Transaction is not a hex string or stringified json');
+    });
+
+    describe('wallet initialization transaction', () => {
+      it('sign an serialized init transaction', async () => {
+        initTxBuilder();
+        txBuilder.type(TransactionType.WalletInitialization);
+        txBuilder.owner('0x386Fe4E3D2b6Acce93CC13d06e92B00aa50F429c');
+        txBuilder.owner('0xBa8eA9C3729686d7DB120efCfC81cD020C8DC1CB');
+        txBuilder.owner('0x2fa96fca36dd9d646AC8a4e0C19b4D3a0Dc7e456');
+        txBuilder.source(defaultKeyPair.getAddress());
+        const tx = await txBuilder.build();
+        const serialized = tx.toBroadcastFormat();
+
+        // now rebuild from the signed serialized tx and make sure it stays the same
+        const newTxBuilder: any = getBuilder('cgld');
+        newTxBuilder.from(serialized);
+        newTxBuilder.source(defaultKeyPair.getAddress());
+        newTxBuilder.sign({ key: defaultKeyPair.getKeys().prv });
+        const signedTx = await newTxBuilder.build();
+        should.equal(signedTx.toBroadcastFormat(), testData.TX_BROADCAST);
+      });
+
+      it('a signed init transaction from serialized', async () => {
+        const newTxBuilder: any = getBuilder('cgld');
+        newTxBuilder.from(testData.TX_BROADCAST);
+        const newTx = await newTxBuilder.build();
+        should.equal(newTx.toBroadcastFormat(), testData.TX_BROADCAST);
+      });
+    });
+
+    describe('should fail to build', async () => {
+      it('a token transaction without fee', async () => {
+        const txBuilder: any = getBuilder('cgld');
+
+        txBuilder.type(TransactionType.SendToken);
+        txBuilder.chainId(44786);
+        const source = {
+          prv: '8CAA00AE63638B0542A304823D66D96FF317A576F692663DB2F85E60FAB2590C',
+        };
+        const sourceKeyPair = new Eth.KeyPair(source);
+        txBuilder.source(sourceKeyPair.getAddress());
+        txBuilder.counter(1);
+        txBuilder.contract(testData.CONTRACT_TOKEN_CUSD_ADDRESS);
+        await txBuilder.build().should.be.rejectedWith('Invalid transaction: missing fee');
+      });
+      it('a token transaction without source', async () => {
+        const txBuilder: any = getBuilder('cgld');
+
+        txBuilder.type(TransactionType.SendToken);
+        txBuilder.fee({
+          fee: '10000000000',
+          gasLimit: '2000000',
+        });
+        txBuilder.chainId(44786);
+        txBuilder.counter(1);
+        txBuilder.contract(testData.CONTRACT_TOKEN_CUSD_ADDRESS);
+        await txBuilder.build().should.be.rejectedWith('Invalid transaction: missing source');
+      });
+      it('a token transaction without chain id', async () => {
+        const txBuilder: any = getBuilder('cgld');
+
+        txBuilder.type(TransactionType.SendToken);
+        txBuilder.fee({
+          fee: '10000000000',
+          gasLimit: '2000000',
+        });
+        const source = {
+          prv: '8CAA00AE63638B0542A304823D66D96FF317A576F692663DB2F85E60FAB2590C',
+        };
+        const sourceKeyPair = new Eth.KeyPair(source);
+        txBuilder.source(sourceKeyPair.getAddress());
+        txBuilder.counter(1);
+        txBuilder.contract(testData.CONTRACT_TOKEN_CUSD_ADDRESS);
+        await txBuilder.build().should.be.rejectedWith('Invalid transaction: missing chain id');
+      });
+      it('a token transaction without nonce', async () => {
+        const txBuilder: any = getBuilder('cgld');
+
+        txBuilder.type(TransactionType.SendToken);
+        txBuilder.fee({
+          fee: '10000000000',
+          gasLimit: '2000000',
+        });
+        const source = {
+          prv: '8CAA00AE63638B0542A304823D66D96FF317A576F692663DB2F85E60FAB2590C',
+        };
+        const sourceKeyPair = new Eth.KeyPair(source);
+        txBuilder.source(sourceKeyPair.getAddress());
+        txBuilder.chainId(44786);
+        txBuilder.counter(1);
+        await txBuilder.build().should.be.rejectedWith('Invalid transaction: missing contract address');
+      });
+      it('a send token transaction with wrong transaction type', async () => {
+        txBuilder.type(TransactionType.Send);
+        txBuilder.contract('0x8f977e912ef500548a0c3be6ddde9899f1199b81');
+        should.throws(() => {
+          txBuilder.transferToken(1000000000);
+        }, 'Error: Token transfers can only be set for send token transactions');
+      });
+      it('a token transaction without token information', async () => {
+        const txBuilder: any = getBuilder('cgld');
+
+        txBuilder.type(TransactionType.SendToken);
+        txBuilder.fee({
+          fee: '10000000000',
+          gasLimit: '2000000',
+        });
+        const source = {
+          prv: '8CAA00AE63638B0542A304823D66D96FF317A576F692663DB2F85E60FAB2590C',
+        };
+        const sourceKeyPair = new Eth.KeyPair(source);
+        txBuilder.source(sourceKeyPair.getAddress());
+        txBuilder.chainId(44786);
+        txBuilder.counter(1);
+        txBuilder.contract(testData.CONTRACT_TOKEN_CUSD_ADDRESS);
+        await txBuilder.build().should.be.rejectedWith('Missing token transfer information');
+      });
+    });
+
+    describe('send transaction', () => {
+      it('should build a transaction without changes', async () => {
+        const txBuilder: any = getBuilder('cgld');
+        txBuilder.from(testData.SEND_TX_BROADCAST);
+        const signedTx = await txBuilder.build();
+        should.equal(signedTx.toBroadcastFormat(), testData.SEND_TX_BROADCAST);
+      });
+    });
+  });
+});