{
  "name": "@bitgo/utxo-lib",
<<<<<<< HEAD
  "version": "2.0.0-rc.1",
=======
  "version": "2.0.0",
>>>>>>> 71c073c7
  "description": "Client-side Bitcoin JavaScript library",
  "main": "./dist/src/index.js",
  "engines": {
    "node": ">=10.22.0 <16",
    "npm": ">=3.10.10"
  },
  "keywords": [
    "bitgo",
    "utxo",
    "bitcoinjs",
    "bitcoin",
    "zcash",
    "dash",
    "browserify",
    "javascript"
  ],
  "scripts": {
    "prepare": "npm run build",
    "build": "tsc --project tsconfig.build.json",
    "coverage-report": "nyc report --reporter=lcov",
    "coverage-html": "nyc report --reporter=html",
    "coverage": "npm run build && nyc --check-coverage mocha",
    "test": "npm run coverage",
    "unit-test": "mocha",
    "lint": "eslint --quiet .",
    "fmt": "prettier --write '{src,test}/**/*.{ts,js}'"
  },
  "nyc": {
    "include": [
      "src/**"
    ],
    "branches": 78,
    "functions": 90
  },
  "repository": {
    "type": "git",
    "url": "https://github.com/BitGo/BitGoJS.git",
    "directory": "modules/utxo-lib"
  },
  "files": [
    "dist/src"
  ],
  "dependencies": {
    "@bitgo/blake2b": "^3.0.1",
    "bitcoin-ops": "^1.3.0",
    "bitcoinjs-lib": "npm:@bitgo/bitcoinjs-lib@6.0.0",
    "bs58check": "^2.0.0",
    "typeforce": "^1.11.3",
    "varuint-bitcoin": "^1.0.4"
  },
  "devDependencies": {
    "@types/fs-extra": "^9.0.12",
    "axios": "^0.21.1",
    "debug": "^3.1.0",
    "fs-extra": "^9.1.0",
    "mocha": "^8.4.0",
    "nyc": "^15.1.0",
    "ts-node": "^9.1.1",
    "typescript": "^4.4.3"
  },
  "license": "MIT"
}<|MERGE_RESOLUTION|>--- conflicted
+++ resolved
@@ -1,10 +1,6 @@
 {
   "name": "@bitgo/utxo-lib",
-<<<<<<< HEAD
-  "version": "2.0.0-rc.1",
-=======
   "version": "2.0.0",
->>>>>>> 71c073c7
   "description": "Client-side Bitcoin JavaScript library",
   "main": "./dist/src/index.js",
   "engines": {
