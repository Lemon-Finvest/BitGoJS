import { BaseUtils } from '../baseCoin';
import { KeyPair } from './keyPair';
import bs58 from 'bs58';

export class Utils implements BaseUtils {
  /** @inheritdoc */
  isValidAddress(address: string): boolean {
    return this.isValidPublicKey(address);
  }

  /** @inheritdoc */
  isValidBlockId(hash: string): boolean {
    return this.isBase58(hash, 32);
  }

  /** @inheritdoc */
  isValidPrivateKey(key: string): boolean {
    try {
      new KeyPair({ prv: key });
      return true;
    } catch {
      return false;
    }
  }

  /** @inheritdoc */
  isValidPublicKey(key: string): boolean {
    try {
      new KeyPair({ pub: key });
      return true;
    } catch {
      return false;
    }
  }

  /** @inheritdoc */
  isValidSignature(signature: string): boolean {
    return this.isBase58(signature, 64);
  }

  /** @inheritdoc */
  isValidTransactionId(txId: string): boolean {
    return this.isBase58(txId, 32);
  }
<<<<<<< HEAD
  /**
   * Check if base58 decoded string is equale to length
   *
   * @param {string} value - string to be checked
   * @param {number} length - expected decoded length
   * @return {boolean} if the string can decoded as base58 and match the expected length
   */
=======
>>>>>>> 39aa2387

  isBase58(value: string, length: number): boolean {
    try {
      return !!value && bs58.decode(value).length === length;
    } catch (e) {
      return false;
    }
  }
}

const utils = new Utils();

export default utils;<|MERGE_RESOLUTION|>--- conflicted
+++ resolved
@@ -42,7 +42,7 @@
   isValidTransactionId(txId: string): boolean {
     return this.isBase58(txId, 32);
   }
-<<<<<<< HEAD
+
   /**
    * Check if base58 decoded string is equale to length
    *
@@ -50,8 +50,6 @@
    * @param {number} length - expected decoded length
    * @return {boolean} if the string can decoded as base58 and match the expected length
    */
-=======
->>>>>>> 39aa2387
 
   isBase58(value: string, length: number): boolean {
     try {
